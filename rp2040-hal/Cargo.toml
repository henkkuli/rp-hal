[package]
name = "rp2040-hal"
version = "0.2.0"
authors = ["evan <evanmolder@gmail.com>"]
edition = "2018"
homepage = "https://github.com/rp-rs/rp-hal"
description = "A Rust Embeded-HAL impl for the rp2040 microcontroller"
license = "MIT OR Apache-2.0"

# See more keys and their definitions at https://doc.rust-lang.org/cargo/reference/manifest.html

[dependencies]
cortex-m = "0.7.2"
embedded-hal = { version = "0.2.5", features = ["unproven"] }
embedded-time = "0.12.0"
nb = "1.0"
rp2040-pac = "0.1.5"
paste = "1.0"
<<<<<<< HEAD
pio = { git = "https://github.com/rp-rs/pio-rs.git", branch = "main" }
=======
void = { version = "1.0.2", default-features = false }
usb-device = "0.2.8"
itertools = { version = "0.10.1", default-features = false }
>>>>>>> 8a42d6cf

[dev-dependencies]
cortex-m-rt = "0.7"
panic-halt = "0.2.0"
rp2040-boot2 = { git = "https://github.com/rp-rs/rp2040-boot2-rs", rev = "67400f600b192e950b58df79ddc9b57ff209ef08" }
hd44780-driver = "0.4.0"

[features]
rt = ["rp2040-pac/rt"]<|MERGE_RESOLUTION|>--- conflicted
+++ resolved
@@ -16,13 +16,10 @@
 nb = "1.0"
 rp2040-pac = "0.1.5"
 paste = "1.0"
-<<<<<<< HEAD
 pio = { git = "https://github.com/rp-rs/pio-rs.git", branch = "main" }
-=======
 void = { version = "1.0.2", default-features = false }
 usb-device = "0.2.8"
 itertools = { version = "0.10.1", default-features = false }
->>>>>>> 8a42d6cf
 
 [dev-dependencies]
 cortex-m-rt = "0.7"
